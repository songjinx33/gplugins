--- conflicted
+++ resolved
@@ -85,13 +85,9 @@
             cell_hash = self.cell().hash_geometry()
         elif type(self.cell) == Component:
             cell_hash = self.cell.hash_geometry()
-<<<<<<< HEAD
-        self.recipe_setup = Setup(cell_hash=cell_hash, layer_stack=layer_stack)
-=======
         self.recipe_setup = Setup(cell_hash=cell_hash,
                                   layer_stack=layer_stack)
         self.recipe_results = Results(prefix="recipe")
->>>>>>> e8ac4628
 
     def __hash__(self) -> int:
         """
@@ -218,9 +214,7 @@
         self.last_hash = self.__hash__()
 
         # Create directory for recipe results
-        self.recipe_dirpath = (
-            self.dirpath / f"{self.__class__.__name__}_{self.last_hash}"
-        )
+        self.recipe_dirpath = self.dirpath / f"{self.__class__.__name__}_{self.last_hash}"
         self.recipe_dirpath.mkdir(parents=True, exist_ok=True)
         self.recipe_results.dirpath = self.recipe_dirpath
         self.recipe_results.prefix = "recipe"
