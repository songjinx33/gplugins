--- conflicted
+++ resolved
@@ -213,11 +213,8 @@
     n_threads: int = get_number_of_cores(),
     gmsh_version: float | None = None,
     interface_delimiter: str = "___",
-<<<<<<< HEAD
     background_remeshing_file=None,
-=======
     optimization_flags: tuple[tuple[str, int]] | None = None,
->>>>>>> f6152572
     **kwargs,
 ):
     """Mesh uz cross-section of component along line u = [[x1,y1] , [x2,y2]].
@@ -397,11 +394,8 @@
         filename=filename,
         verbosity=verbosity,
         interface_delimiter=interface_delimiter,
-<<<<<<< HEAD
         background_remeshing_file=background_remeshing_file,
-=======
         optimization_flags=optimization_flags,
->>>>>>> f6152572
     )
 
 
