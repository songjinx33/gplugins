<<<<<<< HEAD
import numpy as np
=======
# Used to display Lumerical GUIs, log status, and plot results
>>>>>>> e8ac4628
DEBUG_LUMERICAL = False

# Enable dopant generation in lbr process file. Set this to False if using Lumerical versions 2021 or prior (Layer Builder
# has issues with dopants for these versions of Lumerical).
ENABLE_DOPING = True

# Opacity in DEVICE
OPACITY = 0.4
# Format for colors (R, G, B, opacity) for DEVICE
MATERIAL_COLORS = [
    np.array([1, 0, 0, OPACITY]),
    np.array([1, 0.5, 0, OPACITY]),
    np.array([1, 1, 0, OPACITY]),
    np.array([0.5, 1, 0, OPACITY]),
    np.array([0, 1, 1, OPACITY]),
    np.array([0, 0.5, 1, OPACITY]),
    np.array([0, 0, 1, OPACITY]),
    np.array([0.5, 0, 1, OPACITY]),
    np.array([1, 0, 1, OPACITY]),
] * 10

um = 1e-6
cm = 1e-2
marker_list = [
    "o",
    "v",
    "^",
    "<",
    ">",
    "1",
    "2",
    "3",
    "4",
    "s",
    "p",
    "P",
    "*",
    "h",
    "+",
    "X",
    "D",
] * 10<|MERGE_RESOLUTION|>--- conflicted
+++ resolved
@@ -1,8 +1,5 @@
-<<<<<<< HEAD
 import numpy as np
-=======
 # Used to display Lumerical GUIs, log status, and plot results
->>>>>>> e8ac4628
 DEBUG_LUMERICAL = False
 
 # Enable dopant generation in lbr process file. Set this to False if using Lumerical versions 2021 or prior (Layer Builder
