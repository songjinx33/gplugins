from pathlib import Path

<<<<<<< HEAD
import gdsfactory as gf
=======
>>>>>>> e8ac4628
from gdsfactory import Component
from gdsfactory.pdk import LayerStack, get_layer_stack

from gplugins.design_recipe.DesignRecipe import DesignRecipe, eval_decorator
from gplugins.lumerical.convergence_settings import (
    LUMERICAL_FDTD_CONVERGENCE_SETTINGS,
    ConvergenceSettingsLumericalFdtd,
)
from gplugins.lumerical.fdtd import LumericalFdtdSimulation
from gplugins.lumerical.simulation_settings import (
    SIMULATION_SETTINGS_LUMERICAL_FDTD,
    SimulationSettingsLumericalFdtd,
)
<<<<<<< HEAD


def example_run_fdtd_recipe():
    ### 0. DEFINE WHERE FILES ARE SAVED
    dirpath = Path(__file__).parent / "recipe_runs"
    dirpath.mkdir(parents=True, exist_ok=True)

    ### 1. DEFINE DESIGN
    from functools import partial

    from gdsfactory.components.taper_cross_section import taper_cross_section

    xs_wg = partial(
        gf.cross_section.cross_section,
        layer=(1, 0),
        width=0.5,
    )

    xs_wg_wide = partial(
        gf.cross_section.cross_section,
        layer=(1, 0),
        width=0.8,
    )

    taper = taper_cross_section(
        cross_section1=xs_wg,
        cross_section2=xs_wg_wide,
        length=1.0,
        width_type="parabolic",
    )

    ### 2. DEFINE LAYER STACK
    from gdsfactory.technology.layer_stack import LayerLevel, LayerStack

    layerstack_lumerical = LayerStack(
        layers={
            "clad": LayerLevel(
                layer=(99999, 0),
                thickness=3.0,
                zmin=0.0,
                material="sio2",
                sidewall_angle=0.0,
                mesh_order=9,
                layer_type="background",
            ),
            "box": LayerLevel(
                layer=(99999, 0),
                thickness=3.0,
                zmin=-3.0,
                material="sio2",
                sidewall_angle=0.0,
                mesh_order=9,
                layer_type="background",
            ),
            "core": LayerLevel(
                layer=(1, 0),
                thickness=0.22,
                zmin=0.0,
                material="si",
                sidewall_angle=2.0,
                width_to_z=0.5,
                mesh_order=2,
                layer_type="grow",
                info={"active": True},
            ),
        }
    )

    ### 3. DEFINE SIMULATION AND CONVERGENCE SETTINGS
    fdtd_simulation_setup = SimulationSettingsLumericalFdtd(
        mesh_accuracy=2,
        port_translation=0,
        port_field_intensity_threshold=1e-5,
    )
    fdtd_convergence_setup = ConvergenceSettingsLumericalFdtd(sparam_diff=0.01)

    ### 4. CREATE AND RUN DESIGN RECIPE
    recipe = FdtdRecipe(
        component=taper,
        layer_stack=layerstack_lumerical,
        convergence_setup=fdtd_convergence_setup,
        simulation_setup=fdtd_simulation_setup,
        dirpath=dirpath,
    )

    success = recipe.eval(run_convergence=True)

    if success:
        logger.info("Completed FDTD recipe.")
    else:
        logger.info("Incomplete run of FDTD recipe.")
=======
>>>>>>> e8ac4628


class FdtdRecipe(DesignRecipe):
    """
    FDTD recipe that extracts sparams

    Attributes:
        recipe_setup:
            simulation_setup: FDTD simulation setup
            convergence_setup: FDTD convergence setup
        dirpath: Root directory where all recipes are run
        recipe_dirpath: Recipe directory where results from recipe are stored
        recipe_results: s-parameter results.
    """

    def __init__(
        self,
        component: Component | None = None,
        layer_stack: LayerStack | None = None,
        simulation_setup: SimulationSettingsLumericalFdtd
        | None = SIMULATION_SETTINGS_LUMERICAL_FDTD,
        convergence_setup: ConvergenceSettingsLumericalFdtd
        | None = LUMERICAL_FDTD_CONVERGENCE_SETTINGS,
        dirpath: Path | None = None,
    ):
        """
        Set up FDTD recipe

        Parameters:
            component: Component
            layer_stack: PDK layer stack
            simulation_setup: FDTD simulation setup
            convergence_setup: FDTD convergence setup
            dirpath: Directory to store files.
        """
        layer_stack = layer_stack or get_layer_stack()
        super().__init__(cell=component, layer_stack=layer_stack, dirpath=dirpath)
        # Add information to recipe setup. NOTE: This is used for hashing
        self.recipe_setup.simulation_setup = simulation_setup
        self.recipe_setup.convergence_setup = convergence_setup

    @eval_decorator
    def eval(self, run_convergence: bool = True) -> bool:
        """
        Run FDTD recipe to extract sparams

        1. Performs port convergence by resizing ports to ensure E-field intensities decay to specified threshold
        2. Performs mesh convergence to ensure sparams converge to certain sparam_diff
        3. Extracts sparams after updating simulation with optimal simulation params

        Parameters:
            run_convergence: Run convergence if True

        Returns:
            success: True if recipe completed properly
        """
        sim = LumericalFdtdSimulation(
            component=self.cell,
            layerstack=self.recipe_setup.layer_stack,
            simulation_settings=self.recipe_setup.simulation_setup,
            convergence_settings=self.recipe_setup.convergence_setup,
            dirpath=self.dirpath,
            hide=False,  # TODO: Make global var to decide when to show sims
            run_mesh_convergence=run_convergence,
            run_port_convergence=run_convergence,
            run_field_intensity_convergence=run_convergence,
        )

        self.recipe_results.sparameters = sim.write_sparameters(
            overwrite=True, delete_fsp_files=False, plot=True
        )

        success = True
        return success<|MERGE_RESOLUTION|>--- conflicted
+++ resolved
@@ -1,9 +1,6 @@
 from pathlib import Path
 
-<<<<<<< HEAD
 import gdsfactory as gf
-=======
->>>>>>> e8ac4628
 from gdsfactory import Component
 from gdsfactory.pdk import LayerStack, get_layer_stack
 
@@ -17,100 +14,6 @@
     SIMULATION_SETTINGS_LUMERICAL_FDTD,
     SimulationSettingsLumericalFdtd,
 )
-<<<<<<< HEAD
-
-
-def example_run_fdtd_recipe():
-    ### 0. DEFINE WHERE FILES ARE SAVED
-    dirpath = Path(__file__).parent / "recipe_runs"
-    dirpath.mkdir(parents=True, exist_ok=True)
-
-    ### 1. DEFINE DESIGN
-    from functools import partial
-
-    from gdsfactory.components.taper_cross_section import taper_cross_section
-
-    xs_wg = partial(
-        gf.cross_section.cross_section,
-        layer=(1, 0),
-        width=0.5,
-    )
-
-    xs_wg_wide = partial(
-        gf.cross_section.cross_section,
-        layer=(1, 0),
-        width=0.8,
-    )
-
-    taper = taper_cross_section(
-        cross_section1=xs_wg,
-        cross_section2=xs_wg_wide,
-        length=1.0,
-        width_type="parabolic",
-    )
-
-    ### 2. DEFINE LAYER STACK
-    from gdsfactory.technology.layer_stack import LayerLevel, LayerStack
-
-    layerstack_lumerical = LayerStack(
-        layers={
-            "clad": LayerLevel(
-                layer=(99999, 0),
-                thickness=3.0,
-                zmin=0.0,
-                material="sio2",
-                sidewall_angle=0.0,
-                mesh_order=9,
-                layer_type="background",
-            ),
-            "box": LayerLevel(
-                layer=(99999, 0),
-                thickness=3.0,
-                zmin=-3.0,
-                material="sio2",
-                sidewall_angle=0.0,
-                mesh_order=9,
-                layer_type="background",
-            ),
-            "core": LayerLevel(
-                layer=(1, 0),
-                thickness=0.22,
-                zmin=0.0,
-                material="si",
-                sidewall_angle=2.0,
-                width_to_z=0.5,
-                mesh_order=2,
-                layer_type="grow",
-                info={"active": True},
-            ),
-        }
-    )
-
-    ### 3. DEFINE SIMULATION AND CONVERGENCE SETTINGS
-    fdtd_simulation_setup = SimulationSettingsLumericalFdtd(
-        mesh_accuracy=2,
-        port_translation=0,
-        port_field_intensity_threshold=1e-5,
-    )
-    fdtd_convergence_setup = ConvergenceSettingsLumericalFdtd(sparam_diff=0.01)
-
-    ### 4. CREATE AND RUN DESIGN RECIPE
-    recipe = FdtdRecipe(
-        component=taper,
-        layer_stack=layerstack_lumerical,
-        convergence_setup=fdtd_convergence_setup,
-        simulation_setup=fdtd_simulation_setup,
-        dirpath=dirpath,
-    )
-
-    success = recipe.eval(run_convergence=True)
-
-    if success:
-        logger.info("Completed FDTD recipe.")
-    else:
-        logger.info("Incomplete run of FDTD recipe.")
-=======
->>>>>>> e8ac4628
 
 
 class FdtdRecipe(DesignRecipe):
@@ -125,7 +28,6 @@
         recipe_dirpath: Recipe directory where results from recipe are stored
         recipe_results: s-parameter results.
     """
-
     def __init__(
         self,
         component: Component | None = None,
