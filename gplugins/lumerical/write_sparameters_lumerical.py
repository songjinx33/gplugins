"""Write Sparameters with Lumerical FDTD."""

from __future__ import annotations

import shutil
import time
from typing import TYPE_CHECKING

import gdsfactory as gf
import numpy as np
import yaml
from gdsfactory.config import __version__, logger
<<<<<<< HEAD
from gplugins.lumerical.simulation_settings import (
    SIMULATION_SETTINGS_LUMERICAL_FDTD,
    SimulationSettingsLumericalFdtd,
)
=======
>>>>>>> dd1faf69
from gdsfactory.pdk import get_layer_stack
from gdsfactory.technology import LayerStack

from gplugins.common.utils.get_sparameters_path import (
    get_sparameters_path_lumerical as get_sparameters_path,
)
from gplugins.lumerical.simulation_settings import (
    SIMULATION_SETTINGS_LUMERICAL_FDTD,
    SimulationSettingsLumericalFdtd,
)
from gplugins.lumerical.utils import draw_geometry, layerstack_to_lbr

if TYPE_CHECKING:
    from gdsfactory.typings import ComponentSpec, MaterialSpec, PathType

run_false_warning = """
You have passed run=False to debug the simulation

run=False returns the simulation session for you to debug and make sure it is correct

To compute the Sparameters you need to pass run=True
"""


def set_material(session, structure: str, material: MaterialSpec) -> None:
    """Sets the material of a structure.

    Args:
        session: lumerical session.
        structure: name of the lumerical structure.
        material: material spec, can be
            a string from lumerical database materials.
            a float or int, representing refractive index.
            a complex for n, k materials.

    """
    if isinstance(material, str):
        session.setnamed(structure, "material", material)
    elif isinstance(material, int | float):
        session.setnamed(structure, "index", material)
    elif isinstance(material, complex):
        mat = session.addmaterial("(n,k) Material")
        session.setmaterial(mat, "Refractive Index", material.real)
        session.setmaterial(mat, "Imaginary Refractive Index", material.imag)
        session.setnamed(structure, "material", mat)
    elif isinstance(material, tuple | list):
        if len(material) != 2:
            raise ValueError(
                "Complex material requires a tuple or list of two numbers "
                f"(real, imag). Got {material} "
            )
        real, imag = material
        mat = session.addmaterial("(n,k) Material")
        session.setmaterial(mat, "Refractive Index", real)
        session.setmaterial(mat, "Imaginary Refractive Index", imag)
        session.setnamed(structure, "material", mat)
    else:
        raise ValueError(
            f"{material!r} needs to be a float refractive index, a complex number or tuple "
            "or a string from lumerical's material database"
        )


def write_sparameters_lumerical(
    component: ComponentSpec,
    session: object | None = None,
    run: bool = True,
    overwrite: bool = False,
    dirpath: PathType | None = None,
    layer_stack: LayerStack | None = None,
    simulation_settings: SimulationSettingsLumericalFdtd = SIMULATION_SETTINGS_LUMERICAL_FDTD,
    material_name_to_lumerical: dict[str, MaterialSpec] | None = None,
    delete_fsp_files: bool = True,
    xmargin: float = 0,
    ymargin: float = 0,
    xmargin_left: float = 0,
    xmargin_right: float = 0,
    ymargin_top: float = 0,
    ymargin_bot: float = 0,
    zmargin: float = 1.0,
    **settings,
) -> np.ndarray:
    r"""Returns and writes component Sparameters using Lumerical FDTD.

    If simulation exists it returns the Sparameters directly unless overwrite=True
    which forces a re-run of the simulation

    Writes Sparameters both in .npz and .DAT (interconnect format) as well as
    simulation settings in .YAML

    In the npz format you can see `S12m` where `m` stands for magnitude
    and `S12a` where `a` stands for angle in radians

    Your components need to have ports, that will extend over the PML.

    .. image:: https://i.imgur.com/dHAzZRw.png

    For your Fab technology you can overwrite

    - simulation_settings
    - dirpath
    - layerStack

    converts gdsfactory units (um) to Lumerical units (m)

    Disclaimer: This function tries to extract Sparameters automatically
    is hard to make a function that will fit all your possible simulation settings.
    You can use this function for inspiration to create your own.

    Args:
        component: Component to simulate.
        session: you can pass a session=lumapi.FDTD() or it will create one.
        run: True runs Lumerical, False only draws simulation.
        overwrite: run even if simulation results already exists.
        dirpath: directory to store sparameters in npz.
            Defaults to active Pdk.sparameters_path.
        layer_stack: contains layer to thickness, zmin and material.
            Defaults to active pdk.layer_stack.
        simulation_settings: dataclass with all simulation_settings.
        material_name_to_lumerical: alias to lumerical material's database name
            or refractive index.
            translate material name in LayerStack to lumerical's database name.
        delete_fsp_files: deletes lumerical fsp files after simulation.
        xmargin: left/right distance from component to PML.
        xmargin_left: left distance from component to PML.
        xmargin_right: right distance from component to PML.
        ymargin: left/right distance from component to PML.
        ymargin_top: top distance from component to PML.
        ymargin_bot: bottom distance from component to PML.
        zmargin: thickness for cladding above and below core.

    Keyword Args:
        background_material: for the background.
        port_margin: on both sides of the port width (um).
        port_height: port height (um).
        port_extension: port extension (um).
        mesh_accuracy: 2 (1: coarse, 2: fine, 3: superfine).
        wavelength_start: 1.2 (um).
        wavelength_stop: 1.6 (um).
        wavelength_points: 500.
        simulation_time: (s) related to max path length 3e8/2.4*10e-12*1e6 = 1.25mm.
        simulation_temperature: in kelvin (default = 300).
        frequency_dependent_profile: computes mode profiles for different wavelengths.
        field_profile_samples: number of wavelengths to compute field profile.


    .. code::

         top view
              ________________________________
             |                               |
             | xmargin                       | port_extension
             |<------>          port_margin ||<-->
          o2_|___________          _________||_o3
             |           \        /          |
             |            \      /           |
             |             ======            |
             |            /      \           |
          o1_|___________/        \__________|_o4
             |   |                           |
             |   |ymargin                    |
             |   |                           |
             |___|___________________________|

        side view
              ________________________________
             |                               |
             |                               |
             |                               |
             |ymargin                        |
             |<---> _____         _____      |
             |     |     |       |     |     |
             |     |     |       |     |     |
             |     |_____|       |_____|     |
             |       |                       |
             |       |                       |
             |       |zmargin                |
             |       |                       |
             |_______|_______________________|



    Return:
        Sparameters np.ndarray (wavelengths, o1@0,o1@0, o1@0,o2@0 ...)
            suffix `a` for angle in radians and `m` for module.

    """
    component = gf.get_component(component)
    sim_settings = dict(simulation_settings)

    layer_stack = layer_stack or get_layer_stack()

    layer_to_thickness = layer_stack.get_layer_to_thickness()
    layer_to_zmin = layer_stack.get_layer_to_zmin()

    if hasattr(component.info, "simulation_settings"):
        sim_settings |= component.info.simulation_settings
        logger.info(
            f"Updating {component.name!r} sim settings {component.simulation_settings}"
        )
    for setting in settings:
        if setting not in sim_settings:
            raise ValueError(
                f"Invalid setting {setting!r} not in ({list(sim_settings.keys())})"
            )

    sim_settings.update(**settings)
    ss = SimulationSettingsLumericalFdtd(**sim_settings)

    component_with_booleans = layer_stack.get_component_with_derived_layers(component)
    component_with_padding = gf.add_padding_container(
        component_with_booleans,
        default=0,
        top=ymargin or ymargin_top,
        bottom=ymargin or ymargin_bot,
        left=xmargin or xmargin_left,
        right=xmargin or xmargin_right,
    )

    component_extended = gf.components.extend_ports(
        component_with_padding, length=ss.distance_monitors_to_pml
    )

    ports = component.get_ports_list(port_type="optical")
    if not ports:
        raise ValueError(f"{component.name!r} does not have any optical ports")

    component_extended_beyond_pml = gf.components.extension.extend_ports(
        component=component_extended, length=ss.port_extension
    )
    component_extended_beyond_pml.name = "top"
    gdspath = component_extended_beyond_pml.write_gds()

    filepath_npz = get_sparameters_path(
        component=component,
        dirpath=dirpath,
        layer_stack=layer_stack,
        **settings,
    )
    filepath = filepath_npz.with_suffix(".dat")
    filepath_sim_settings = filepath.with_suffix(".yml")
    filepath_fsp = filepath.with_suffix(".fsp")
    fspdir = filepath.parent / f"{filepath.stem}_s-parametersweep"

    if run and filepath_npz.exists() and not overwrite:
        logger.info(f"Reading Sparameters from {filepath_npz.absolute()!r}")
        return np.load(filepath_npz)

    if not run and session is None:
        print(run_false_warning)

    logger.info(f"Writing Sparameters to {filepath_npz.absolute()!r}")
    x_min = (component_extended.xmin - xmargin) * 1e-6
    x_max = (component_extended.xmax + xmargin) * 1e-6
    y_min = (component_extended.ymin - ymargin) * 1e-6
    y_max = (component_extended.ymax + ymargin) * 1e-6

    layers_thickness = [
        layer_to_thickness[layer]
        for layer in component_with_booleans.get_layers()
        if layer in layer_to_thickness
    ]
    if not layers_thickness:
        raise ValueError(
            f"no layers for component {component.get_layers()}"
            f"in layer stack {layer_stack}"
        )
    layers_zmin = [
        layer_to_zmin[layer]
        for layer in component_with_booleans.get_layers()
        if layer in layer_to_zmin
    ]
    component_thickness = max(layers_thickness)
    component_zmin = min(layers_zmin)

    z = (component_zmin + component_thickness) / 2 * 1e-6
    z_span = (2 * zmargin + component_thickness) * 1e-6

    x_span = x_max - x_min
    y_span = y_max - y_min

    sim_settings.update(dict(layer_stack=layer_stack.to_dict()))

    sim_settings = dict(
        simulation_settings=sim_settings,
        component=component.to_dict(),
        version=__version__,
    )

    logger.info(
        f"Simulation size = {x_span*1e6:.3f}, {y_span*1e6:.3f}, {z_span*1e6:.3f} um"
    )

    # from pprint import pprint
    # filepath_sim_settings.write_text(yaml.dump(sim_settings))
    # print(filepath_sim_settings)
    # pprint(sim_settings)
    # return

    try:
        import lumapi
    except ModuleNotFoundError as e:
        print(
            "Cannot import lumapi (Python Lumerical API). "
            "You can add set the PYTHONPATH variable or add it with `sys.path.append()`"
        )
        raise e
    except OSError as e:
        raise e

    start = time.time()
    s = session or lumapi.FDTD(hide=False)
    s.newproject()
    s.selectall()
    s.deleteall()

    material_name_to_lumerical_new = material_name_to_lumerical or {}
    material_name_to_lumerical = ss.material_name_to_lumerical.copy()
    material_name_to_lumerical.update(**material_name_to_lumerical_new)

    s.addfdtd(
        dimension="3D",
        x_min=x_min,
        x_max=x_max,
        y_min=y_min,
        y_max=y_max,
        z=z,
        z_span=z_span,
        mesh_accuracy=ss.mesh_accuracy,
        use_early_shutoff=True,
        simulation_time=ss.simulation_time,
        simulation_temperature=ss.simulation_temperature,
    )

    ### Create Layer Builder object and insert geometry
    process_file_path = layerstack_to_lbr(
        material_name_to_lumerical, layer_stack, dirpath
    )
    draw_geometry(s, gdspath, process_file_path)

    for i, port in enumerate(ports):
        zmin = layer_to_zmin[port.layer]
        thickness = layer_to_thickness[port.layer]
        z = (zmin + thickness) / 2
        zspan = 2 * ss.port_margin + thickness

        s.addport()
        p = f"FDTD::ports::port {i+1}"
        s.setnamed(p, "x", port.x * 1e-6)
        s.setnamed(p, "y", port.y * 1e-6)
        s.setnamed(p, "z", z * 1e-6)
        s.setnamed(p, "z span", zspan * 1e-6)
        s.setnamed(p, "frequency dependent profile", ss.frequency_dependent_profile)
        s.setnamed(p, "number of field profile samples", ss.field_profile_samples)

        deg = int(port.orientation)
        # if port.orientation not in [0, 90, 180, 270]:
        #     raise ValueError(f"{port.orientation} needs to be [0, 90, 180, 270]")

        if -45 <= deg <= 45:
            direction = "Backward"
            injection_axis = "x-axis"
            dxp = 0
            dyp = 2 * ss.port_margin + port.width
        elif 45 < deg < 90 + 45:
            direction = "Backward"
            injection_axis = "y-axis"
            dxp = 2 * ss.port_margin + port.width
            dyp = 0
        elif 90 + 45 < deg < 180 + 45:
            direction = "Forward"
            injection_axis = "x-axis"
            dxp = 0
            dyp = 2 * ss.port_margin + port.width
        elif 180 + 45 < deg < 180 + 45 + 90:
            direction = "Forward"
            injection_axis = "y-axis"
            dxp = 2 * ss.port_margin + port.width
            dyp = 0

        else:
            raise ValueError(
                f"port {port.name!r} orientation {port.orientation} is not valid"
            )

        s.setnamed(p, "direction", direction)
        s.setnamed(p, "injection axis", injection_axis)
        s.setnamed(p, "y span", dyp * 1e-6)
        s.setnamed(p, "x span", dxp * 1e-6)
        # s.setnamed(p, "theta", deg)
        s.setnamed(p, "name", port.name)
        # s.setnamed(p, "name", f"o{i+1}")

        logger.info(
            f"port {p} {port.name!r}: at ({port.x}, {port.y}, 0)"
            f"size = ({dxp}, {dyp}, {zspan})"
        )

    s.setglobalsource("wavelength start", ss.wavelength_start * 1e-6)
    s.setglobalsource("wavelength stop", ss.wavelength_stop * 1e-6)
    s.setnamed("FDTD::ports", "monitor frequency points", ss.wavelength_points)

    if run:
        s.save(str(filepath_fsp))
        s.deletesweep("s-parameter sweep")

        s.addsweep(3)
        s.setsweep("s-parameter sweep", "Excite all ports", 0)
        s.setsweep("S sweep", "auto symmetry", True)
        s.runsweep("s-parameter sweep")
        sp = s.getsweepresult("s-parameter sweep", "S parameters")
        s.exportsweep("s-parameter sweep", str(filepath))
        logger.info(f"wrote sparameters to {str(filepath)!r}")

        sp["wavelengths"] = sp.pop("lambda").flatten() * 1e6
        np.savez_compressed(filepath, **sp)

        # keys = [key for key in sp.keys() if key.startswith("S")]
        # ra = {
        #     f"{key.lower()}a": list(np.unwrap(np.angle(sp[key].flatten())))
        #     for key in keys
        # }
        # rm = {f"{key.lower()}m": list(np.abs(sp[key].flatten())) for key in keys}
        # results = {"wavelengths": wavelengths}
        # results.update(ra)
        # results.update(rm)
        # df = pd.DataFrame(results, index=wavelengths)
        # df.to_csv(filepath_npz, index=False)

        end = time.time()
        sim_settings.update(compute_time_seconds=end - start)
        sim_settings.update(compute_time_minutes=(end - start) / 60)
        filepath_sim_settings.write_text(yaml.dump(sim_settings))
        if delete_fsp_files and fspdir.exists():
            shutil.rmtree(fspdir)
            logger.info(
                f"deleting simulation files in {str(fspdir)!r}. "
                "To keep them, use delete_fsp_files=False flag"
            )

        return sp

    filepath_sim_settings.write_text(yaml.dump(sim_settings))
    return s


def _sample_write_coupler_ring():
    """Write Sparameters when changing a component setting."""
    return [
        write_sparameters_lumerical(
            gf.components.coupler_ring(
                width=width, length_x=length_x, radius=radius, gap=gap
            )
        )
        for width in [0.5]
        for length_x in [0.1, 1, 2, 3, 4]
        for gap in [0.15, 0.2]
        for radius in [5, 10]
    ]


def _sample_bend_circular():
    """Write Sparameters for a circular bend with different radius."""
    return [
        write_sparameters_lumerical(gf.components.bend_circular(radius=radius))
        for radius in [2, 5, 10]
    ]


def _sample_bend_euler():
    """Write Sparameters for a euler bend with different radius."""
    return [
        write_sparameters_lumerical(gf.components.bend_euler(radius=radius))
        for radius in [2, 5, 10]
    ]


def _sample_convergence_mesh():
    return [
        write_sparameters_lumerical(
            component=gf.components.straight(length=2),
            mesh_accuracy=mesh_accuracy,
        )
        for mesh_accuracy in [1, 2, 3]
    ]


def _sample_convergence_wavelength():
    return [
        write_sparameters_lumerical(
            component=gf.components.straight(length=2),
            wavelength_start=wavelength_start,
        )
        for wavelength_start in [1.2, 1.4]
    ]


if __name__ == "__main__":
    import lumapi

    s = lumapi.FDTD()
    component = gf.components.mmi1x2()
    material_name_to_lumerical = dict(
        si="Si (Silicon) - Palik",
        substrate="Si (Silicon) - Palik",
        box="SiO2 (Glass) - Palik",
        clad="SiO2 (Glass) - Palik",
    )  # or dict(si=3.45+2j)

    r = write_sparameters_lumerical(
        component=component,
        material_name_to_lumerical=material_name_to_lumerical,
        run=False,
        session=s,
    )<|MERGE_RESOLUTION|>--- conflicted
+++ resolved
@@ -10,13 +10,6 @@
 import numpy as np
 import yaml
 from gdsfactory.config import __version__, logger
-<<<<<<< HEAD
-from gplugins.lumerical.simulation_settings import (
-    SIMULATION_SETTINGS_LUMERICAL_FDTD,
-    SimulationSettingsLumericalFdtd,
-)
-=======
->>>>>>> dd1faf69
 from gdsfactory.pdk import get_layer_stack
 from gdsfactory.technology import LayerStack
 
