--- conflicted
+++ resolved
@@ -1,5 +1,4 @@
-"""This script extracts the centerlines of a component from a GDS file and calculates the minimum radius of curvature and the length of the centerline."""
-
+# type: ignore
 from collections.abc import Callable
 from functools import partial
 
@@ -236,9 +235,9 @@
 
 def extract_paths(
     component: gf.typings.Component | kf.Instance,
-    layer: gf.typings.LayerSpec,
+    layer: gf.typings.LayerSpec = (1, 0),
     plot: bool = False,
-    filter_function: Callable | None = None,
+    filter_function: Callable = None,
     under_sampling: int = 1,
     evanescent_coupling: bool = False,
 ) -> dict:
@@ -256,24 +255,6 @@
         evanescent_coupling: if True, it assumes that there is evanescent coupling
             between ports not physically connected.
     """
-<<<<<<< HEAD
-    layer = gf.get_layer(layer)
-
-    polygons_by_layer = gf.functions.get_polygons_points(
-        component,
-        merge=True,
-    )
-
-    if layer not in polygons_by_layer:
-        raise ValueError(f"Layer {layer} not found in component")
-
-    points_list = polygons_by_layer[layer]
-
-    paths = []
-    for points in points_list:
-        points = np.array(points)
-=======
->>>>>>> 0d751b15
 
     ev_paths = None
 
@@ -642,12 +623,6 @@
     # n = c0.get_netlist()
     c0.show()
 
-<<<<<<< HEAD
-    c = gf.import_gds(gdspath)
-    paths = extract_paths(c, plot=True, under_sampling=1, layer=(1, 0))
-    for path in paths:
-        min_radius, length = get_min_radius_and_length(path)
-=======
     # c = gf.import_gds(gdspath)
     # p = extract_path(c, plot=False, window_length=None, polyorder=None)
     path_dict, ev_path_dict = extract_paths(
@@ -656,7 +631,6 @@
     r_and_l_dict = get_min_radius_and_length_path_dict(path_dict)
     for ports, (min_radius, length) in r_and_l_dict.items():
         print(f"Ports: {ports}")
->>>>>>> 0d751b15
         print(f"Minimum radius of curvature: {min_radius:.2f}")
         print(f"Length: {length:.2f}")
         plot_curvature(path_dict[ports])
